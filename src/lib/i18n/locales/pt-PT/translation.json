--- conflicted
+++ resolved
@@ -283,17 +283,9 @@
 	"PDF Extract Images (OCR)": "Extrair Imagens de PDF (OCR)",
 	"pending": "pendente",
 	"Permission denied when accessing microphone: {{error}}": "Permissão negada ao acessar o microfone: {{error}}",
-<<<<<<< HEAD
-	"Plain text (.txt)": "",
-	"Playground": "Playground",
-	"Positive attitude": "",
-	"Profile Image": "",
-	"Prompt (e.g. Tell me a fun fact about the Roman Empire)": "",
-=======
 	"Playground": "Parque infantil",
 	"Archived Chats": "Bate-papos arquivados",
 	"Profile": "Perfil",
->>>>>>> c7fa024b
 	"Prompt Content": "Conteúdo do Prompt",
 	"Prompt suggestions": "Sugestões de Prompt",
 	"Prompts": "Prompts",
